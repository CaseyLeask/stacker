--- conflicted
+++ resolved
@@ -13,12 +13,7 @@
 logger = logging.getLogger(__name__)
 
 
-<<<<<<< HEAD
 def create_ecs_service_role(provider, context, **kwargs):
-=======
-def create_ecs_service_role(region, namespace, mappings, variables,
-                            **kwargs):
->>>>>>> 15ff69e4
     """Used to create the ecsServieRole, which has to be named exactly that
     currently, so cannot be created via CloudFormation. See:
 
@@ -125,9 +120,8 @@
     return parameters
 
 
-def ensure_server_cert_exists(region, namespace, mappings, parameters,
-                              **kwargs):
-    client = boto3.client("iam", region_name=region)
+def ensure_server_cert_exists(provider, context, **kwargs):
+    client = boto3.client("iam", region_name=provider.region)
     cert_name = kwargs["cert_name"]
     try:
         response = client.get_server_certificate(
