## 1.0.0a4 (2016-11-24)

This is a major release with the main change being the removal of the old
Parameters logic in favor of Blueprint Variables and Lookups.

- Add support for resolving variables when calling `dump`[GH-231]
- Remove old Parameters code [GH-232]
- Pass Context & Provider to hooks [GH-233]
- Fix Issue w/ Dump [GH-241]
- Support `allowed_values` within variable definitions [GH-245]
- Fix filehandler lookups with pseudo parameters [GH-247]
- keypair hook update to match route53 update [GH-248]
<<<<<<< HEAD
- Add support for `TroposphereType` [GH-249]
=======
- Allow = in lookup contents [GH-251]
- change capabilities to CAPABILITY\_NAMED\_IAM [GH-262]

## 0.8.4 (2016-11-01)

- Fix an issue w/ boto3 version string not working with older setuptools

## 0.8.3 (2016-10-31)

- pass context to hooks as a kwarg [GH-234]
- Fix file handler lookups w/ pseudo parameters [GH-239]
- Allow use of later boto3 [GH-253]
>>>>>>> 9f9bcc8b

## 0.8.1 (2016-09-22)

Minor update to remove dependencies on stacker\_blueprints for tests, since it
resulted in a circular dependency.  This is just a fix to get tests running again,
and results in no change in functionality.

## 0.8.0 (2016-09-22)

This is a big release which introduces the new concepts of Blueprint Variables
and Lookups. A lot of folks contributed to this release - in both code, and just
testing of the new features.  Thanks to:

@kylev, @oliviervg1, @datadotworld, @acmcelwee, @troyready, @danielkza, and @ttarhan

Special thanks to @mhahn who did the bulk of the heavy lifting in this release, and
the work towards 1.0!

- Add docs on config, environments & translators [GH-157]
- locked output changed to debug [GH-159]
- Multi-output parameter doc [GH-160]
- Remove spaces from multi-item parameters [GH-161]
- Remove blueprints & configs in favor of stacker\_blueprints [GH-163]
- Clean up plan/status split [GH-165]
- Allow s3 server side encryption [GH-167]
- Support configurable namespace delimiter [GH-169]
- Support tags as a new top-level keyword [GH-171]
- Update to boto3 [GH-174]
- Interactive AWS Provider [GH-178]
- Add config option for appending to sys.path [GH-179]
- More condensed output [GH-182]
- File loading lookup [GH-185]
- Handle stacks without parameters [GH-193]
- Implement blueprint variables & lookups [GH-194]
- Fix traceback on interactive provider when adding resources [GH-198]
- kms lookup [GH-200]
- Compatible release version dependencies [GH-201]
- add xref lookup [GH-202]
- Update docstrings for consistency [GH-204]
- Add support for CFN Parameter types in Blueprint Variables [GH-206]
- Deal w/ multiprocessing library sharing ssl connections [GH-208]
- Fix issues with slashes inside variable lookups [GH-213]
- Custom validators for blueprint variables [GH-218]

## 0.6.3 (2016-05-24)
- add `stacker dump` subcommand for testing stack/blueprints [GH-156]

## 0.6.2 (2016-05-17)
- Allow users to override name of bucket to store templates [GH-145]
- Add support for passing environment variables on the cli via --env [GH-148]
- Cleanup output on non-verbose runs [GH-153]
- Added `compare_env` command, for easier comparing of environment files [GH-155]

## 0.6.1 (2016-02-11)
- Add support for the 'stacker diff' command [GH-133]
- Python boolean parameters automatically converted to strings for CloudFormation [GH-136]
- No longer require mappings in config [GH-140]
- Skipped steps now include a reason [GH-141]

## 0.6.0 (2016-01-07)

- Support tailing cloudformation event stream when building/destroying stacks [GH-90]
- More customizable ASG userdata & options [GH-100]
- Deprecate 'blueprints' in favor of 'stacker\_blueprints' package [GH-125]
- Add KMS based encryption translator [GH-126]
- Fix typo in ASG customization [GH-127]
- Allow file:// prefix with KMS encryption translator [GH-128]
- No longer require a confirmation if the user passes the `--force` flag when destroying [GH-131]

## 0.5.4 (2015-12-03)

- Fix memory leak issue (GH-111) [GH-114]
- Add enabled flag to stacks [GH-115]
- Add support for List<AWS::EC2::*> parameters [GH-117]
- Add eu-west-1 support for empire [GH-116]
- Move get\_fqn to a function, add tests [GH-119]
- Add new postgres versions (9.4.4, 9.4.5) [GH-121]
- Handle blank parameter values [GH-120]

## 0.5.3 (2015-11-03)

- Add --version [GH-91]
- Simplify environment file to key: value, rather than YAML [GH-94]
- Ensure certificate exists hook [GH-94]
- Ensure keypair exists hook [GH-99]
- Custom field constructors & vault encryption [GH-95]
- DBSnapshotIdentifier to RDS blueprints [GH-105]
- Empire ECS Agent telemetry support fixes, use new Empire AMI [GH-107]
- Remove stack tags [GH-110]

## 0.5.2 (2015-09-10)

- Add Dockerfile/image [GH-87]
- Clean up environment docs [GH-88]
- Make StorageType configurable in RDS v2 [GH-92]

## 0.5.1 (2015-09-08)

- Add info subcommand [GH-73]
- Move namespace into environment [GH-72]
- Simplified basecommand [GH-74]
- Documentation updates [GH-75, GH-77, GH-78]
- aws\_helper removal [GH-79]
- Move VPC to use LOCAL\_PARAMETERS [GH-81]
- Lower default AZ count to 2 [GH-82]
- Allow use of all parameter properties [GH-83]
- Parameter gathering in method [GH-84]
- NoEcho on sensitive parameters in blueprnts [GH-85]
- Version 2 RDS Blueprints [GH-86]

## 0.5.0 (2015-08-13)

- stacker subcommands [GH-35]
- Added Empire production stacks [GH-43]
  - Major change in internal code layout & added testing
- added destroy subcommand [GH-59]
- Local Blueprint Parameters [GH-61]
- Lockable stacks [GH-62]
- Deal with Cloudformation API throttling [GH-64]
- Clarify Remind's usage of stacker in README [GH-70]

## 0.4.1 (2015-07-23)

- Stack Specific Parameters [GH-32]
- Random fixes & cleanup [GH-34]
- Handle skipped rollbacks [GH-36]
- Internal zone detection [GH-39]
- Internal hostname conditional [GH-40]
- Empire production stacks [GH-43]

## 0.4.0 (2015-05-13)

- Optional internal DNS Zone on vpc blueprint [GH-29]
- Add environment concept [GH-27]
- Optional internal zone cname for rds databases [GH-30]

## 0.3.0 (2015-05-05)

- remove auto-subnet splitting in vpc stack (GH-25)
- create bucket in correct region (GH-17, GH-23)
- asg sets optionally sets up ELB w/ (optional) SSL
- Remove DNS core requirement, add plugin/hook system (GH-26)

## 0.2.2 (2015-03-31)

- Allow AWS to generate the DBInstanceIdentifier

## 0.2.1 (2015-03-31)
- Bah, typo in version string, fixing

## 0.2.0 (2015-03-31)

- New taxonomy (GH-18)
- better setup.py (GH-16) - thanks mhahn
- Use exitsing parameters (GH-20)
- Able to work on subset of stacks (GH-14)
- Config cleanup (GH-9)<|MERGE_RESOLUTION|>--- conflicted
+++ resolved
@@ -10,9 +10,7 @@
 - Support `allowed_values` within variable definitions [GH-245]
 - Fix filehandler lookups with pseudo parameters [GH-247]
 - keypair hook update to match route53 update [GH-248]
-<<<<<<< HEAD
 - Add support for `TroposphereType` [GH-249]
-=======
 - Allow = in lookup contents [GH-251]
 - change capabilities to CAPABILITY\_NAMED\_IAM [GH-262]
 
@@ -25,7 +23,6 @@
 - pass context to hooks as a kwarg [GH-234]
 - Fix file handler lookups w/ pseudo parameters [GH-239]
 - Allow use of later boto3 [GH-253]
->>>>>>> 9f9bcc8b
 
 ## 0.8.1 (2016-09-22)
 
